const std = @import("std");
const meta = std.meta;
const assert = std.debug.assert;
const Allocator = std.mem.Allocator;
const EnumArray = std.EnumArray;
const MultiArrayList = std.MultiArrayList;
const ArrayList = std.ArrayList;
const AutoArrayHashMap = std.AutoArrayHashMap;

pub const f32x16 = @Vector(16, f32);

const SoftGate = struct {
    /// Returns a vector containg representing all values of a soft logic gate.
    pub fn vector(a: f32, b: f32) f32x16 {
        @setFloatMode(.optimized);
        return .{
            0,
            a * b,
            a - a * b,
            a,
            b - a * b,
            b,
            a + b - 2 * a * b,
            a + b - a * b,
            1 - (a + b - a * b),
            1 - (a + b - 2 * a * b),
            1 - b,
            1 - (b - a * b),
            1 - a,
            1 - (a - a * b),
            1 - a * b,
            1,
        };
    }

    /// Returns the soft gate vector differentiated by the first variable.
    /// Note that it only depends on the second variable.
    pub fn del_a(b: f32) f32x16 {
        @setFloatMode(.optimized);
        return .{
            0,
            b,
            1 - b,
            1,
            -b,
            0,
            1 - 2 * b,
            1 - b,
            -(1 - b),
            -(1 - 2 * b),
            0,
            b,
            -1,
            -(1 - b),
            -b,
            0,
        };
    }

    /// Returns the soft gate vector differentiated by the second variable.
    /// Note that it only depends on the first variable.
    pub fn del_b(a: f32) f32x16 {
        @setFloatMode(.optimized);
        return .{
            0,
            a,
            -a,
            0,
            1 - a,
            1,
            1 - 2 * a,
            1 - a,
            -(1 - a),
            -(1 - 2 * a),
            -1,
            -(1 - a),
            0,
            a,
            -a,
            0,
        };
    }
};

// Fixme: Make float type an optional parameter.
pub const Network = struct {
    // Relative indices into each layer.
    const NodeIndex = u16;
    // Currently the graph is stored as a list of lists.
    // Consider using a compressed sparse row format instead.
    const Node = struct {
        parents: [2]NodeIndex,
        children: []NodeIndex,

        weights: f32x16,
        // The gradient of the cost function with respect to the weights of the node.
        gradient: f32x16,
        // The current feedforward value.
        value: f32 = 0,
        // Used for backpropagation, defined as dC/dvalue,
        // where C is the cost function. This in turn is used to compute the gradient.
        delta: f32,

        // Adam optimizer data.
        adam_v: f32x16,
        adam_m: f32x16,

        // Returns the derivative of eval with respect to the first parent.
        pub fn del_a(node: Node, b: f32) f32 {
            const sigma = softmax(node.weights);
            return @reduce(.Add, sigma * SoftGate.del_a(b));
        }

        // Returns the derivative of eval with respect to the second parent.
        pub fn del_b(node: Node, a: f32) f32 {
            const sigma = softmax(node.weights);
            return @reduce(.Add, sigma * SoftGate.del_b(a));
        }

        pub fn eval(weights: f32x16, a: f32, b: f32) f32 {
            const sigma = softmax(weights);
            return @reduce(.Add, sigma * SoftGate.vector(a, b));
        }
    };

    input_dim: usize,
    layers: []MultiArrayList(Node).Slice,

    // Note: This is the hottest part of the code, I *think* that AVX-512 should handle it with gusto,
    // but testing is required. Consider caching the result, this can be a compile time option.
    pub fn softmax(w: f32x16) f32x16 {
        @setFloatMode(.optimized);
        const sigma = @exp2(w);
        const denom = @reduce(.Add, sigma);
        return sigma / @as(f32x16, @splat(denom));
    }

    pub fn lastLayer(net: Network) MultiArrayList(Node).Slice {
        return net.layers[net.layers.len - 1];
    }

    pub fn eval(net: Network, x: []const f32) void {
        @setFloatMode(.optimized);
        assert(x.len == net.input_dim);

        // Evaluate the network, layer by layer.
        // Note: Two for loops is faster than a single with a branch.
        const first = net.layers[0];
        for (first.items(.value), first.items(.parents), first.items(.weights)) |*value, parents, weights| {
            const a = x[parents[0]];
            const b = x[parents[1]];
            value.* = Node.eval(weights, a, b);
        }
        for (net.layers[1..], net.layers[0 .. net.layers.len - 1]) |layer, prev| {
            const prev_values = prev.items(.value);
            for (layer.items(.value), layer.items(.parents), layer.items(.weights)) |*value, parents, weights| {
                const a = prev_values[parents[0]];
                const b = prev_values[parents[1]];
                value.* = Node.eval(weights, a, b);
            }
        }
    }

    // Compute the delta for each node relative to a given datapoint.
    // See the definition of the Node struct.
    // Fixme: Currently assumes the network is trained with a halved mean square error.
    pub fn backprop(net: Network, x: []const f32, y: []const f32) void {
        @setFloatMode(.optimized);
        const last = net.lastLayer();
        assert(x.len == net.input_dim);
        assert(y.len == last.len);

        net.eval(x);
        for (net.layers) |layer| @memset(layer.items(.delta), 0);
        // Compute the delta for the last layer.
        for (last.items(.delta), last.items(.value), y) |*delta, value, y_value| {
            // Fixme: Hardcoded gradient of the halved mean square error.
            delta.* = value - y_value;
        }
        // Compute the delta of the previous layers, back to front.
<<<<<<< HEAD
        var offset = nodes.len - last_layer.len;
        for (2..shape.len) |i| {
            const from = offset - shape[shape.len - i];
            const to = offset;
            for (nodes[from..to], 0..) |*node, j| {
                node.delta = 0;
                for (node.children) |child_index| {
                    const child = nodes[child_index];
                    const a = nodes[child.parents[0]].value;
                    const b = nodes[child.parents[1]].value;
                    node.delta += 2 * child.delta * if (child.parents[0] == from + j)
                        child.del_a(b)
                    else
                        child.del_b(a);
                }
=======
        for (1..net.layers.len) |i| {
            const layer = net.layers[net.layers.len - i];
            const prev = net.layers[net.layers.len - i - 1];
            const prev_deltas = prev.items(.delta);
            const prev_values = prev.items(.value);
            for (0..layer.len) |child_index| {
                const child = layer.get(child_index);
                const parents = child.parents;
                const a = prev_values[parents[0]];
                const b = prev_values[parents[1]];
                prev_deltas[parents[0]] += child.delta * child.del_a(b);
                prev_deltas[parents[1]] += child.delta * child.del_b(a);
>>>>>>> 07980e35
            }
        }
    }

    // Updates the gradient of the network for a given datapoint.
    // Fixme: Now the gradient of softmax is hardcoded.
    // Fixme: Move the inner 2 for loops to a separate function.
    pub fn update_gradient(net: Network, x: []const f32, y: []const f32) void {
        @setFloatMode(.optimized);
        assert(x.len == net.input_dim);
        assert(y.len == net.lastLayer().len);

        net.backprop(x, y);
        // Compensating factor for using base 2 instead of e in softmax.
        const tau = @log(2.0);

        for (net.layers, 0..) |layer, i| {
            // This branch does not have a huge impact, but consider splitting into two loops.
            const prev_values = if (i == 0) x else net.layers[i - 1].items(.value);
            for (layer.items(.parents), layer.items(.weights), layer.items(.gradient), layer.items(.delta)) |parents, weights, *gradient, delta| {
                const a = prev_values[parents[0]];
                const b = prev_values[parents[1]];
                const gate = SoftGate.vector(a, b);
                const sigma = softmax(weights);
                const value = @reduce(.Add, sigma * gate);
                gradient.* += @as(f32x16, @splat(tau * delta)) * sigma * (gate - @as(f32x16, @splat(value)));
            }
        }
    }

    pub fn deinit(net: Network, allocator: Allocator) void {
        for (net.nodes) |node| allocator.free(node.children);
        allocator.free(net.nodes);
        allocator.free(net.shape);
    }

    /// Initializes a network with specified shape with random connections inbetween.
    /// Each node is guaranteed to have at least one child.
    /// Note that shape[0] is the input dimension and shape[shape.len - 1] is the output dimension.
    pub fn initRandom(allocator: Allocator, shape: []const usize) !Network {
        // Shape must at least specify input and output dimensions.
        assert(shape.len >= 2);
        // Assert that the network does not shrink by more than a factor of 2,
        // this forces some nodes to have no children, which causes those nodes to become useless.
        for (shape[0 .. shape.len - 1], shape[1..]) |dim, next| {
            assert(next * 2 >= dim);
        }

        var prng = std.Random.DefaultPrng.init(blk: {
            var seed: u64 = undefined;
            try std.posix.getrandom(std.mem.asBytes(&seed));
            break :blk seed;
        });
        const rand = prng.random();

        var net: Network = undefined;
        net.input_dim = shape[0];
        net.layers = try allocator.alloc(MultiArrayList(Node).Slice, shape.len - 1);
        for (net.layers, shape[1..]) |*layer, dim| {
            var tmp: MultiArrayList(Node) = .{};
            try tmp.resize(allocator, dim);
            layer.* = tmp.slice();
        }

        // Initialize nodes.
        for (net.layers) |*layer| {
            for (layer.items(.weights)) |*weights| {
                // Initialize weights to be biased toward the pass through gates.
                weights.* = [_]f32{ 0, 0, 0, 8, 0, 8 } ++ .{0} ** 10;
            }
            @memset(layer.items(.gradient), [_]f32{0} ** 16);
            @memset(layer.items(.children), &.{});
            @memset(layer.items(.adam_m), [_]f32{0} ** 16);
            @memset(layer.items(.adam_v), [_]f32{0} ** 16);
        }

        // Initialize node parents such that each node has at least one child, excluding the last layer.
        var stack = try ArrayList(usize).initCapacity(allocator, std.mem.max(usize, shape));
        defer stack.deinit();
        for (net.layers, shape[0 .. shape.len - 1]) |layer, prev_dim| {
            // Fill the stack with all possible indices of the previous layer in random order.
            for (0..prev_dim) |i| stack.appendAssumeCapacity(i);
            rand.shuffle(usize, stack.items);

            for (layer.items(.parents)) |*parents| {
                const first = stack.pop() orelse rand.uintLessThan(usize, prev_dim);
                const second = stack.pop() orelse while (true) {
                    const i = rand.uintLessThan(usize, prev_dim);
                    // Fixme: Will fail if dim == 1.
                    if (i != first) break i;
                } else unreachable;
                parents.* = .{ @truncate(first), @truncate(second) };
            }
        }
        // Find the children of each node.
        var buffer = ArrayList(NodeIndex).init(allocator);
        defer buffer.deinit();
        for (net.layers[0 .. net.layers.len - 1], net.layers[1..]) |*layer, next| {
            for (layer.items(.children), 0..) |*children, parent_index| {
                for (next.items(.parents), 0..) |parents, child_index| {
                    if (parents[0] == parent_index or parents[1] == parent_index) try buffer.append(@truncate(child_index));
                }
                children.* = try buffer.toOwnedSlice();
            }
        }

        // Assert parent indices and that every node has at least one child excepting the ones in the last layer.
        for (net.layers, shape[0 .. shape.len - 1], shape[1..], 0..) |layer, dim_prev, dim_next, i| {
            for (layer.items(.parents), layer.items(.children)) |parents, children| {
                assert(parents[0] < dim_prev);
                assert(parents[1] < dim_prev);
                assert(children.len > 0 or i == net.layers.len - 1);
                for (children) |child_index| assert(child_index < dim_next);
            }
        }
        // Assert child indices.
        for (net.layers[0 .. net.layers.len - 1], net.layers[1..]) |layer, next| {
            for (layer.items(.children), 0..) |children, parent_index| {
                for (children) |child_index| {
                    const parents = next.items(.parents)[child_index];
                    assert(parents[0] == parent_index or parents[1] == parent_index);
                }
            }
        }

        return net;
    }
};<|MERGE_RESOLUTION|>--- conflicted
+++ resolved
@@ -178,23 +178,6 @@
             delta.* = value - y_value;
         }
         // Compute the delta of the previous layers, back to front.
-<<<<<<< HEAD
-        var offset = nodes.len - last_layer.len;
-        for (2..shape.len) |i| {
-            const from = offset - shape[shape.len - i];
-            const to = offset;
-            for (nodes[from..to], 0..) |*node, j| {
-                node.delta = 0;
-                for (node.children) |child_index| {
-                    const child = nodes[child_index];
-                    const a = nodes[child.parents[0]].value;
-                    const b = nodes[child.parents[1]].value;
-                    node.delta += 2 * child.delta * if (child.parents[0] == from + j)
-                        child.del_a(b)
-                    else
-                        child.del_b(a);
-                }
-=======
         for (1..net.layers.len) |i| {
             const layer = net.layers[net.layers.len - i];
             const prev = net.layers[net.layers.len - i - 1];
@@ -207,7 +190,6 @@
                 const b = prev_values[parents[1]];
                 prev_deltas[parents[0]] += child.delta * child.del_a(b);
                 prev_deltas[parents[1]] += child.delta * child.del_b(a);
->>>>>>> 07980e35
             }
         }
     }
